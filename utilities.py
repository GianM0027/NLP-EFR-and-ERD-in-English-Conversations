<<<<<<< HEAD
from typing import Tuple, List
=======
import os
>>>>>>> 1caf5ba3

import matplotlib.pyplot as plt
import numpy as np
import pandas as pd
<<<<<<< HEAD
from IPython.core.display_functions import display
=======
from transformers import BertModel, BertTokenizer
>>>>>>> 1caf5ba3


def replace_nan_with_zero(lst: List) -> List:
    """
    Takes a list with NaN values and converts them to zero.

    :param lst: original list
    :return: the list with all the NaNs converted to zero
    """
    return [0.0 if np.isnan(x) else x for x in lst if np.isscalar(x)]


def split_dataset(df: pd.DataFrame) -> Tuple[pd.DataFrame, pd.DataFrame, pd.DataFrame]:
    """
    Given a dataframe, return a (80, 10, 10) random split of its rows in 3 new dataframes

    :param df: original dataframe to split
    :return: train, validation and test sets (80, 10, 10), in this order.
    """
    # Aggiungi una colonna 'index' per mantenere l'indice originale
    df['index'] = df.index

    # Shuffle the dataframe
    df_shuffled = df.sample(frac=1, random_state=42, replace=False)

    # Calculate the indexes for splitting
    train_end = int(len(df_shuffled) * 0.8)
    val_end = int(len(df_shuffled) * 0.9)

    # Split the data
    train_df = df_shuffled[:train_end]
    val_df = df_shuffled[train_end:val_end]
    test_df = df_shuffled[val_end:]

    # Riporta la colonna 'index' come indice
    train_df.set_index('index', inplace=True, drop=True)
    val_df.set_index('index', inplace=True, drop=True)
    test_df.set_index('index', inplace=True, drop=True)

    return train_df, val_df, test_df


def plot_emotion_distribution(train_df: pd.DataFrame, val_df: pd.DataFrame, test_df: pd.DataFrame) -> None:
    """
    Plot the distribution of emotions in the three datasets

    :param train_df: training set
    :param val_df: validation set
    :param test_df: test set
    :return: None
    """
    plt.figure(figsize=(18, 6))
    plt.suptitle("Emotions occurrence in the datasets")

    datasets = [train_df, val_df, test_df]
    titles = ['Training Set', 'Validation Set', 'Test Set']

    for i, dataset in enumerate(datasets):
        plt.subplot(1, 3, i + 1)
        flatten_emotions = [item for sublist in dataset["emotions"] for item in sublist]
        emotion_values, emotion_counts = np.unique(flatten_emotions, return_counts=True)
        plt.bar(emotion_values, emotion_counts)
        plt.title(titles[i])
<<<<<<< HEAD
        plt.grid()
=======
>>>>>>> 1caf5ba3
        plt.xticks(rotation=45)  # Rotate labels to avoid overlap
        plt.ylabel('Counts')

    plt.tight_layout()
    plt.show()


<<<<<<< HEAD
def display_utterance(dataframe: pd.DataFrame, utterance_id: str | int):
    """
    Display the data relate to a specific utterance id

    :param dataframe: A pandas dataframe that contain the data
    :param utterance_id: Utterance id related to the speach that you want to show
    :return: None
    """
    table_data = []
    for column_value in dataframe.loc[utterance_id]:
        table_data.append(column_value)

    new_df = pd.DataFrame(table_data).transpose()
    new_df.columns = dataframe.columns
    print(utterance_id.replace('_', ' ').capitalize())
    display(new_df)
    print()
=======
def download_bert_initializers(bert_path: os.path) -> (BertModel, BertTokenizer):
    """
    Downloads the BERT model and tokenizer of 'bert-base-uncased' and saves them to a specified directory.
    This function checks if the directory exists, creates it if it does not, downloads the model and tokenizer,
    and saves them in the specified directory for future utilization.

    :param bert_path: The directory path where the BERT model and tokenizer should be saved.
    :return: a tuple containing the downloaded BertModel and BertTokenizer instances.
    """
    tokenizer = BertTokenizer.from_pretrained('bert-base-uncased')
    model = BertModel.from_pretrained('bert-base-uncased')

    tokenizer.save_pretrained(bert_path)
    model.save_pretrained(bert_path)

    print(f"BERT model and tokenizer have been saved to {bert_path}")

    return model, tokenizer


def retrieve_bert_initializers(bert_path: os.path) -> (BertModel, BertTokenizer):
    """
    Retrieves the BERT model and tokenizer from a specified directory.
    This function loads the BERT model and tokenizer that were previously saved in a specified directory,
    and returns them for future use.

    :param bert_path: The directory path where the BERT model and tokenizer should be retrieved.
    :return: a tuple containing the loaded BertModel and BertTokenizer instances.
    """
    tokenizer = BertTokenizer.from_pretrained(bert_path)
    model = BertModel.from_pretrained(bert_path)

    return model, tokenizer

>>>>>>> 1caf5ba3
<|MERGE_RESOLUTION|>--- conflicted
+++ resolved
@@ -1,17 +1,13 @@
-<<<<<<< HEAD
 from typing import Tuple, List
-=======
+
 import os
->>>>>>> 1caf5ba3
 
 import matplotlib.pyplot as plt
 import numpy as np
 import pandas as pd
-<<<<<<< HEAD
 from IPython.core.display_functions import display
-=======
 from transformers import BertModel, BertTokenizer
->>>>>>> 1caf5ba3
+
 
 
 def replace_nan_with_zero(lst: List) -> List:
@@ -31,7 +27,6 @@
     :param df: original dataframe to split
     :return: train, validation and test sets (80, 10, 10), in this order.
     """
-    # Aggiungi una colonna 'index' per mantenere l'indice originale
     df['index'] = df.index
 
     # Shuffle the dataframe
@@ -75,10 +70,7 @@
         emotion_values, emotion_counts = np.unique(flatten_emotions, return_counts=True)
         plt.bar(emotion_values, emotion_counts)
         plt.title(titles[i])
-<<<<<<< HEAD
         plt.grid()
-=======
->>>>>>> 1caf5ba3
         plt.xticks(rotation=45)  # Rotate labels to avoid overlap
         plt.ylabel('Counts')
 
@@ -86,7 +78,6 @@
     plt.show()
 
 
-<<<<<<< HEAD
 def display_utterance(dataframe: pd.DataFrame, utterance_id: str | int):
     """
     Display the data relate to a specific utterance id
@@ -104,7 +95,8 @@
     print(utterance_id.replace('_', ' ').capitalize())
     display(new_df)
     print()
-=======
+
+
 def download_bert_initializers(bert_path: os.path) -> (BertModel, BertTokenizer):
     """
     Downloads the BERT model and tokenizer of 'bert-base-uncased' and saves them to a specified directory.
@@ -139,4 +131,3 @@
 
     return model, tokenizer
 
->>>>>>> 1caf5ba3
